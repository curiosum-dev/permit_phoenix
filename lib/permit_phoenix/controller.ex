defmodule Permit.Phoenix.Controller do
  @moduledoc """
  Injects authorization plug (Permit.Phoenix.Plug), allowing to
  provide its options either directly in options of `use`, or
  as overridable functions.

  Example:

      # my_app_web.ex
      def controller do
        use Permit.Phoenix.Controller,
          authorization_module: MyApp.Authorization,
          fallback_path: "/unauthorized"
      end

      # your controller module
      defmodule MyAppWeb.PageController do
        use MyAppWeb, :live_view

        @impl true
        def resource_module, do: MyApp.Item

        # you might or might not want to override something here

        @impl true
        def fallback_path: "/foo"
      end

  """
  alias Permit.Phoenix.Types, as: PhoenixTypes
  alias Permit.Types
  alias PermitPhoenix.RecordNotFoundError

  import Plug.Conn
  import Phoenix.Controller

  @doc ~S"""
  Configures the controller with the application's authorization configuration.

  ## Example

      @impl Permit.Phoenix.Controller
      def authorization_module, do: MyApp.Authorization

      # Requires defining an authorization configuration module
      defmodule MyApp.Authorization, do:
        use Permit, permissions_module: MyApp.Permissions
  """
  @callback authorization_module() :: Types.authorization_module()

  @doc ~S"""
  Declares the controller's resource module. For instance, when Phoenix and Ecto is used, typically for an `ArticleController` the resource will be an `Article` Ecto schema.

  This resource module, along with the controller action name, will be used for authorization checks before each action.

  If `Permit.Ecto` is used, this setting selects the Ecto schema which will be used for automatic preloading a record for authorization.

  ## Example

      defmodule MyApp.ArticleController do
        use Permit.Phoenix.Controller

        def authorization_module, do: MyApp.Authorization

        def resource_module, do: MyApp.Article

        # Alternatively, you can do the following:

        use Permit.Phoenix.Controller,
          authorization_module: MyApp.Authorization,
          resource_module: MyApp.Blog.Article
      end
  """
  @callback resource_module() :: Types.resource_module()

  if :ok == Application.ensure_loaded(:permit_ecto) do
    @doc ~S"""
    Creates the basis for an Ecto query constructed by `Permit.Ecto` based on controller action, resource module, subject (typically `:current_user`) and controller params.

    Typically useful when using [nested resource routes](https://hexdocs.pm/phoenix/routing.html#nested-resources). In an action routed like `/users/:user_id/posts/:id`, you can use the `c:base_query/1` callback to filter records by `user_id`, while filtering by `id` itself will be applied automatically (the name of the ID parameter can be overridden with the `c:id_`).

    ## Example

        defmodule MyApp.CommentController do
          use Permit.Phoenix.Controller,
            authorization_module: MyApp.Authorization
            resource_module: MyApp.Blog.Comment

          @impl true
          def base_query(%{
            action: :index,
            params: %{"article_id" => article_id}
          }) do
            MyApp.CommentQueries.by_article_id(article_id)
          end
        end
    """
    @callback base_query(Types.resolution_context()) :: Ecto.Query.t()

    @doc ~S"""
    Post-processes an Ecto query constructed by `Permit.Ecto` based on controller action, resource module, subject (typically `:current_user`) and controller params.

    Typically useful when using [nested resource routes](https://hexdocs.pm/phoenix/routing.html#nested-resources). In an action routed like `/users/:user_id/posts/:id`, you can use the `c:base_query/1` callback to filter records by `user_id`, while filtering by `id` itself will be applied automatically (the name of the ID parameter can be overridden with the `c:id_`).

    ## Example

        defmodule MyApp.CommentController do
          use Permit.Phoenix.Controller,
            authorization_module: MyApp.Authorization
            resource_module: MyApp.Blog.Comment

          # just for demonstration - please don't do it directly in controllers
          import Ecto.Query

          @impl true
          def finalize_query(query, %{
            action: :index,
          }) do
            query
            |> preload([c], [:user])
          end
        end
    """
    @callback finalize_query(Ecto.Query.t(), Types.resolution_context()) :: Ecto.Query.t()
  end

  @doc ~S"""
  Called when authorization on an action or a loaded record is not granted. Must halt `conn` after rendering or redirecting.

  ## Example

      defmodule MyApp.CommentController do
        use Permit.Phoenix.Controller,
          authorization_module: MyApp.Authorization
          resource_module: MyApp.Blog.Comment

        @impl true
        def handle_unauthorized(action, conn) do
          case get_format(conn) do
            "json" ->
              # render a 4xx JSON response

            "html" ->
              # handle HTML response, e.g. redirect
          end
        end
      end
  """
  @callback handle_unauthorized(Types.action_group(), PhoenixTypes.conn()) :: PhoenixTypes.conn()

  @doc ~S"""
  Retrieves the current user from `conn` as the authorization subject. Defaults to `conn.assigns[:current_user]`.

  ## Example

      @impl true
      def fetch_subject(%{assigns: assigns}) do
        assigns[:user]
      end
  """
  @callback fetch_subject(PhoenixTypes.conn()) :: Types.subject()

  @doc ~S"""
  Declares which actions in the controller are to use Permit's automatic preloading and authorization in addition to defaults: `[:show, :edit, :update, :delete, :index]`.

  Defaults to `[]`, which means that `[:show, :edit, :update, :delete, :index]` and no other actions will use preloading.
  """
  @callback preload_actions() :: list(Types.action_group())

  @doc ~S"""
  If `c:handle_unauthorized/2` is not defined, sets the fallback path to which the user is redirected on authorization failure.

  Defaults to `/`.
  """
  @callback fallback_path(Types.action_group(), PhoenixTypes.conn()) :: binary()

  @doc ~S"""
  Allows opting out of using Permit for given controller actions.

  Defaults to `[]`, thus by default all actions are guarded with Permit.
  """
  @callback except() :: list(Types.action_group())

  @doc ~S"""
  If `Permit.Ecto` is not used, it allows defining a loader function that loads a record or a list of records, depending on action type (singular or plural).

  ## Example

      @impl true
      def loader(%{action: :index, params: %{page: page}}),
        do: ItemContext.load_all(page: page)

      def loader(%{action: :show}, params: %{id: id}),
        do: ItemContext.load(id)
  """
  @callback loader(Types.resolution_context()) :: Types.object() | nil

  @doc ~S"""
  Sets the name of the ID param that will be used for preloading a record for authorization.

  Defaults to `"id"`. If the route contains a different name of the record ID param, it should be changed accordingly.
  """
  @callback id_param_name(Types.action_group(), PhoenixTypes.conn()) :: binary()

  @doc ~S"""
  Sets the name of the field that contains the resource's ID which should be looked for.

  Defaults to `:id`. If the record's ID (usually a primary key) is in a different field, then it should be changed accordingly.
  """
  @callback id_struct_field_name(Types.action_group(), PhoenixTypes.conn()) :: atom()

  @callback handle_not_found(PhoenixTypes.conn()) :: PhoenixTypes.conn()

  @optional_callbacks [
                        if(:ok == Application.ensure_loaded(:permit_ecto),
                          do: {:base_query, 1}
                        ),
                        if(:ok == Application.ensure_loaded(:permit_ecto),
                          do: {:finalize_query, 2}
                        ),
                        handle_unauthorized: 2,
                        preload_actions: 0,
                        fallback_path: 2,
                        resource_module: 0,
                        except: 0,
                        fetch_subject: 1,
                        loader: 1,
                        handle_not_found: 1
                      ]
                      |> Enum.filter(& &1)

  defmacro __using__(opts) do
    quote generated: true do
      require Logger

      @behaviour unquote(__MODULE__)
      @before_compile unquote(__MODULE__)
      @on_definition {unquote(__MODULE__), :__on_definition__}
      @controller_actions []
      @opts unquote(opts)

      @impl true
      def handle_unauthorized(action, conn) do
        unquote(__MODULE__).handle_unauthorized(action, conn, unquote(opts))
      end

      @impl true
      def handle_not_found(conn) do
        unquote(__MODULE__).handle_not_found(conn, unquote(opts))
      end

      @impl true
      def authorization_module,
        do:
          unquote(opts[:authorization_module]) ||
            raise(":authorization_module option must be given when using ControllerAuthorization")

      @impl true
      def resource_module, do: unquote(opts[:resource_module])

      @impl true
      def preload_actions do
        unquote(__MODULE__).preload_actions(unquote(opts))
      end

      @impl true
      def fallback_path(action, conn) do
        unquote(__MODULE__).fallback_path(action, conn, unquote(opts))
      end

      @impl true
      def except do
        unquote(__MODULE__).except(unquote(opts))
      end

      if :ok == Application.ensure_loaded(:permit_ecto) do
        @impl true
        def base_query(%{
              action: action,
              resource_module: resource_module,
              conn: conn,
              params: params
            }) do
          param = id_param_name(action, conn)
          field = id_struct_field_name(action, conn)

          case params do
            %{^param => id} ->
              resource_module
              |> Permit.Ecto.filter_by_field(field, id)

            _ ->
              Permit.Ecto.from(resource_module)
          end
        end

        @impl true
        def finalize_query(query, resolution_context),
          do: unquote(__MODULE__).finalize_query(query, resolution_context, unquote(opts))
      end

      @impl true
      def id_param_name(action, conn) do
        unquote(__MODULE__).id_param_name(action, conn, unquote(opts))
      end

      @impl true
      def id_struct_field_name(action, conn) do
        unquote(__MODULE__).id_struct_field_name(action, conn, unquote(opts))
      end

      @impl true
      def fetch_subject(conn) do
        unquote(__MODULE__).fetch_subject(conn, unquote(opts))
      end

      defoverridable(
        [
          if(:ok == Application.ensure_loaded(:permit_ecto),
            do: {:base_query, 1}
          ),
          if(:ok == Application.ensure_loaded(:permit_ecto),
            do: {:finalize_query, 2}
          ),
          handle_unauthorized: 2,
          preload_actions: 0,
          fallback_path: 2,
          resource_module: 0,
          except: 0,
          fetch_subject: 1,
          id_param_name: 2,
          id_struct_field_name: 2,
          handle_not_found: 1
        ]
        |> Enum.filter(& &1)
      )

      plug(:permit_phoenix_plug)
    end
  end

  def __on_definition__(env, _kind, name, _args, _guards, _body) do
    resource_module = Module.get_attribute(env.module, :resource_module)
    controller_actions = Module.get_attribute(env.module, :controller_actions)

    Module.put_attribute(env.module, :controller_actions, [
      {name, resource_module} | controller_actions
    ])

    Module.delete_attribute(env.module, :resource_module)
  end

  defmacro __before_compile__(_env) do
    quote do
      if Module.defines?(__MODULE__, {:loader, 1}) do
        @loader_defined? true
      else
        @loader_defined? false
        @impl true
        def loader(resolution_context) do
          unquote(__MODULE__).loader(resolution_context, @opts)
        end
      end

      def permit_phoenix_plug(conn, _opts) do
        Permit.Phoenix.Plug.call(
          conn,
          [
            if(:ok == Application.ensure_loaded(:permit_ecto),
              do: {:base_query, &__MODULE__.base_query/1}
            ),
            if(:ok == Application.ensure_loaded(:permit_ecto),
              do: {:finalize_query, &__MODULE__.finalize_query/2}
            ),
            if(:ok == Application.ensure_loaded(:permit_ecto),
              do: {:use_loader?, @loader_defined?}
            ),
            authorization_module: &__MODULE__.authorization_module/0,
            resource_module: &__MODULE__.resource_module/0,
            preload_actions: &__MODULE__.preload_actions/0,
            fallback_path: &__MODULE__.fallback_path/2,
            except: &__MODULE__.except/0,
            fetch_subject: &__MODULE__.fetch_subject/1,
            handle_unauthorized: &__MODULE__.handle_unauthorized/2,
            loader: &__MODULE__.loader/1,
            id_param_name: &__MODULE__.id_param_name/2,
            id_struct_field_name: &__MODULE__.id_struct_field_name/2,
<<<<<<< HEAD
            controller_actions: @controller_actions,
            id_struct_field_name: &__MODULE__.id_struct_field_name/2
=======
            handle_not_found: &__MODULE__.handle_not_found/1
>>>>>>> 0ff8c855
          ]
          |> Enum.filter(& &1)
        )
      end
    end
  end

  @doc false
  def handle_unauthorized(action, conn, opts) do
    conn
    |> put_flash(
      :error,
      opts[:error_msg] || "You do not have permission to perform this action."
    )
    |> redirect(to: __MODULE__.fallback_path(action, conn, opts))
    |> halt()
  end

  def handle_not_found(_conn, _opts) do
    raise RecordNotFoundError, "Expected at least one result but got none"
  end

  @doc false
  def fallback_path(action, conn, opts) do
    case opts[:fallback_path] do
      nil -> "/"
      fun when is_function(fun) -> fun.(action, conn)
      path -> path
    end
  end

  @doc false
  def preload_actions(opts) do
    case opts[:preload_actions] do
      nil -> [:show, :edit, :update, :delete, :index]
      list when is_list(list) -> list ++ [:show, :edit, :update, :delete, :index]
    end
  end

  @doc false
  def except(opts) do
    case opts[:except] do
      nil -> []
      except -> except
    end
  end

  if :ok == Application.ensure_loaded(:permit_ecto) do
    @doc false
    def base_query(
          %{
            action: action,
            resource_module: resource_module,
            conn: conn,
            params: params
          },
          opts
        ) do
      param = __MODULE__.id_param_name(action, conn, opts)
      field = __MODULE__.id_struct_field_name(action, conn, opts)

      case params do
        %{^param => id} ->
          apply(Permit.Ecto, :filter_by_field, [resource_module, field, id])

        _ ->
          apply(Permit.Ecto, :from, [resource_module])
      end
    end

    @doc false
    def finalize_query(query, %{}, _), do: query
  end

  @doc false
  def loader(resolution_context, opts) do
    case opts[:loader] do
      nil -> nil
      function -> function.(resolution_context)
    end
  end

  @doc false
  def id_param_name(action, conn, opts) do
    case opts[:id_param_name] do
      nil -> "id"
      param_name when is_binary(param_name) -> param_name
      param_name_fn when is_function(param_name_fn) -> param_name_fn.(action, conn)
    end
  end

  @doc false
  def id_struct_field_name(action, conn, opts) do
    case opts[:id_struct_field_name] do
      nil ->
        :id

      struct_field_name when is_binary(struct_field_name) ->
        struct_field_name

      struct_field_name_fn when is_function(struct_field_name_fn) ->
        struct_field_name_fn.(action, conn)
    end
  end

  @doc false
  def fetch_subject(conn, opts) do
    fetch_subject_fn = opts[:fetch_subject_fn]

    if is_function(fetch_subject_fn, 1) do
      fetch_subject_fn.(conn)
    else
      conn.assigns[:current_user]
    end
  end
end<|MERGE_RESOLUTION|>--- conflicted
+++ resolved
@@ -385,12 +385,9 @@
             loader: &__MODULE__.loader/1,
             id_param_name: &__MODULE__.id_param_name/2,
             id_struct_field_name: &__MODULE__.id_struct_field_name/2,
-<<<<<<< HEAD
             controller_actions: @controller_actions,
-            id_struct_field_name: &__MODULE__.id_struct_field_name/2
-=======
+            id_struct_field_name: &__MODULE__.id_struct_field_name/2,
             handle_not_found: &__MODULE__.handle_not_found/1
->>>>>>> 0ff8c855
           ]
           |> Enum.filter(& &1)
         )
