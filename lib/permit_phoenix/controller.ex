defmodule Permit.Phoenix.Controller do
  @moduledoc """
  Injects authorization plug (Permit.Phoenix.Plug), allowing to
  provide its options either directly in options of `use`, or
  as overridable functions.

  Example:

      # my_app_web.ex
      def controller do
        use Permit.Phoenix.Controller,
          authorization_module: MyApp.Authorization,
          fallback_path: "/unauthorized"
      end

      # your controller module
      defmodule MyAppWeb.PageController do
        use MyAppWeb, :live_view

        @impl true
        def resource_module, do: MyApp.Item

        # you might or might not want to override something here

        @impl true
        def fallback_path: "/foo"
      end

  """
  alias Permit.Phoenix.Types, as: PhoenixTypes
  alias Permit.Types

  import Plug.Conn
  import Phoenix.Controller

  @doc ~S"""
  Configures the controller with the application's authorization configuration.

  ## Example

      @impl Permit.Phoenix.Controller
      def authorization_module, do: MyApp.Authorization

      # Requires defining an authorization configuration module
      defmodule MyApp.Authorization, do:
        use Permit, permissions_module: MyApp.Permissions
  """
  @callback authorization_module() :: Types.authorization_module()

  @doc ~S"""
  Declares the controller's resource module. For instance, when Phoenix and Ecto is used, typically for an `ArticleController` the resource will be an `Article` Ecto schema.

  This resource module, along with the controller action name, will be used for authorization checks before each action.

  If `Permit.Ecto` is used, this setting selects the Ecto schema which will be used for automatic preloading a record for authorization.

  ## Example

      defmodule MyApp.ArticleController do
        use Permit.Phoenix.Controller

        def authorization_module, do: MyApp.Authorization

        def resource_module, do: MyApp.Article

        # Alternatively, you can do the following:

        use Permit.Phoenix.Controller,
          authorization_module: MyApp.Authorization,
          resource_module: MyApp.Blog.Article
      end
  """
  @callback resource_module() :: Types.resource_module()

  with {:module, Permit.Ecto} <- Code.ensure_compiled(Permit.Ecto) do
    @doc ~S"""
    Creates the basis for an Ecto query constructed by `Permit.Ecto` based on controller action, resource module, subject (typically `:current_user`) and controller params.

    Typically useful when using [nested resource routes](https://hexdocs.pm/phoenix/routing.html#nested-resources). In an action routed like `/users/:user_id/posts/:id`, you can use the `c:base_query/1` callback to filter records by `user_id`, while filtering by `id` itself will be applied automatically (the name of the ID parameter can be overridden with the `c:id_`).

    ## Example

        defmodule MyApp.CommentController do
          use Permit.Phoenix.Controller,
            authorization_module: MyApp.Authorization
            resource_module: MyApp.Blog.Comment

          @impl true
          def base_query(%{
            action: :index,
            params: %{"article_id" => article_id}
          }) do
            MyApp.CommentQueries.by_article_id(article_id)
          end
        end
    """
    @callback base_query(Types.resolution_context()) :: Ecto.Query.t()

    @doc ~S"""
    Post-processes an Ecto query constructed by `Permit.Ecto` based on controller action, resource module, subject (typically `:current_user`) and controller params.

    Typically useful when using [nested resource routes](https://hexdocs.pm/phoenix/routing.html#nested-resources). In an action routed like `/users/:user_id/posts/:id`, you can use the `c:base_query/1` callback to filter records by `user_id`, while filtering by `id` itself will be applied automatically (the name of the ID parameter can be overridden with the `c:id_`).

    ## Example

        defmodule MyApp.CommentController do
          use Permit.Phoenix.Controller,
            authorization_module: MyApp.Authorization
            resource_module: MyApp.Blog.Comment

          # just for demonstration - please don't do it directly in controllers
          import Ecto.Query

          @impl true
          def finalize_query(query, %{
            action: :index,
          }) do
            query
            |> preload([c], [:user])
          end
        end
    """
    @callback finalize_query(Ecto.Query.t(), Types.resolution_context()) :: Ecto.Query.t()
    @callback use_loader?() :: boolean()
  end

  @doc ~S"""
  Called when authorization on an action or a loaded record is not granted. Must halt `conn` after rendering or redirecting.

  ## Example

      defmodule MyApp.CommentController do
        use Permit.Phoenix.Controller,
          authorization_module: MyApp.Authorization
          resource_module: MyApp.Blog.Comment

        @impl true
        def handle_unauthorized(action, conn) do
          case get_format(conn) do
            "json" ->
              # render a 4xx JSON response

            "html" ->
              # handle HTML response, e.g. redirect
          end
        end
      end
  """
  @callback handle_unauthorized(Types.action_group(), PhoenixTypes.conn()) :: PhoenixTypes.conn()

  @doc ~S"""
  Retrieves the current user from `conn` as the authorization subject. Defaults to `conn.assigns[:current_user]`.

  ## Example

      @impl true
      def fetch_subject(%{assigns: assigns}) do
        assigns[:user]
      end
  """
  @callback fetch_subject(PhoenixTypes.conn()) :: Types.subject()

  @doc ~S"""
  Declares which actions in the controller are to use Permit's automatic preloading and authorization in addition to defaults: `[:show, :edit, :update, :delete, :index]`.

  Defaults to `[]`, which means that `[:show, :edit, :update, :delete, :index]` and no other actions will use preloading.
  """
  @callback preload_actions() :: list(Types.action_group())

  @doc ~S"""
  If `c:handle_unauthorized/2` is not defined, sets the fallback path to which the user is redirected on authorization failure.

  Defaults to `/`.
  """
  @callback fallback_path(Types.action_group(), PhoenixTypes.conn()) :: binary()

  @doc ~S"""
  Allows opting out of using Permit for given controller actions.

  Defaults to `[]`, thus by default all actions are guarded with Permit.
  """
  @callback except() :: list(Types.action_group())

  @doc ~S"""
  If `Permit.Ecto` is not used, it allows defining a loader function that loads a record or a list of records, depending on action type (singular or plural).

  ## Example

      @impl true
      def loader(%{action: :index, params: %{page: page}}),
        do: ItemContext.load_all(page: page)

      def loader(%{action: :show}, params: %{id: id}),
        do: ItemContext.load(id)
  """
  @callback loader(Types.resolution_context()) :: Types.object() | nil

  @doc ~S"""
  Sets the name of the ID param that will be used for preloading a record for authorization.

  Defaults to `"id"`. If the route contains a different name of the record ID param, it should be changed accordingly.
  """
  @callback id_param_name(Types.action_group(), PhoenixTypes.conn()) :: binary()

  @doc ~S"""
  Sets the name of the field that contains the resource's ID which should be looked for.

  Defaults to `:id`. If the record's ID (usually a primary key) is in a different field, then it should be changed accordingly.
  """
  @callback id_struct_field_name(Types.action_group(), PhoenixTypes.conn()) :: atom()

  @optional_callbacks [
                        if({:module, Permit.Ecto} == Code.ensure_compiled(Permit.Ecto),
                          do: {:base_query, 1}
                        ),
                        if({:module, Permit.Ecto} == Code.ensure_compiled(Permit.Ecto),
                          do: {:finalize_query, 2}
                        ),
                        if({:module, Permit.Ecto} == Code.ensure_compiled(Permit.Ecto),
                          do: {:use_loader?, 0}
                        ),
                        handle_unauthorized: 2,
                        preload_actions: 0,
                        fallback_path: 2,
                        resource_module: 0,
                        except: 0,
                        fetch_subject: 1,
                        loader: 1
                      ]
                      |> Enum.filter(& &1)

  defmacro __using__(opts) do
    quote generated: true do
      require Logger

      @behaviour unquote(__MODULE__)
      @on_definition {unquote(__MODULE__), :__on_definition__}
      @before_compile unquote(__MODULE__)
      @controller_actions []

      @impl true
      def handle_unauthorized(action, conn) do
        unquote(__MODULE__).handle_unauthorized(action, conn, unquote(opts))
      end

      @impl true
      def authorization_module,
        do:
          unquote(opts[:authorization_module]) ||
            raise(":authorization_module option must be given when using ControllerAuthorization")

      @impl true
      def resource_module, do: unquote(opts[:resource_module])

      @impl true
      def preload_actions do
        unquote(__MODULE__).preload_actions(unquote(opts))
      end

      @impl true
      def fallback_path(action, conn) do
        unquote(__MODULE__).fallback_path(action, conn, unquote(opts))
      end

      @impl true
      def except do
        unquote(__MODULE__).except(unquote(opts))
      end

      with {:module, Permit.Ecto} <- Code.ensure_compiled(Permit.Ecto) do
        @impl true
        def base_query(%{
              action: action,
              resource_module: resource_module,
              conn: conn,
              params: params
            }) do
          param = id_param_name(action, conn)
          field = id_struct_field_name(action, conn)

          case params do
            %{^param => id} ->
              resource_module
              |> Permit.Ecto.filter_by_field(field, id)

            _ ->
              Permit.Ecto.from(resource_module)
          end
        end

        @impl true
        def finalize_query(query, resolution_context),
          do: unquote(__MODULE__).finalize_query(query, resolution_context, unquote(opts))

        @impl true
        def use_loader? do
          unquote(__MODULE__).use_loader?(unquote(opts))
        end
      end

      @impl true
      def loader(resolution_context) do
        unquote(__MODULE__).loader(resolution_context, unquote(opts))
      end

      @impl true
      def id_param_name(action, conn) do
        unquote(__MODULE__).id_param_name(action, conn, unquote(opts))
      end

      @impl true
      def id_struct_field_name(action, conn) do
        unquote(__MODULE__).id_struct_field_name(action, conn, unquote(opts))
      end

      @impl true
      def fetch_subject(conn) do
        unquote(__MODULE__).fetch_subject(conn, unquote(opts))
      end

      defoverridable(
        [
          if({:module, Permit.Ecto} == Code.ensure_compiled(Permit.Ecto),
            do: {:base_query, 1}
          ),
          if({:module, Permit.Ecto} == Code.ensure_compiled(Permit.Ecto),
            do: {:finalize_query, 2}
          ),
          if({:module, Permit.Ecto} == Code.ensure_compiled(Permit.Ecto),
            do: {:use_loader?, 0}
          ),
          handle_unauthorized: 2,
          preload_actions: 0,
          fallback_path: 2,
          resource_module: 0,
          except: 0,
          fetch_subject: 1,
          loader: 1,
          id_param_name: 2,
          id_struct_field_name: 2
        ]
        |> Enum.filter(& &1)
      )

<<<<<<< HEAD
      plug(:permit_phoenix_plug)
    end
  end

  def __on_definition__(env, _kind, name, _args, _guards, _body) do
    resource_module = Module.get_attribute(env.module, :resource_module)
    controller_actions = Module.get_attribute(env.module, :controller_actions)

    Module.put_attribute(env.module, :controller_actions, [
      {name, resource_module} | controller_actions
    ])

    Module.delete_attribute(env.module, :resource_module)
  end

  defmacro __before_compile__(_env) do
    quote do
      def permit_phoenix_plug(conn, _opts) do
        Permit.Phoenix.Plug.call(
          conn,
          [
            if({:module, Permit.Ecto} == Code.ensure_compiled(Permit.Ecto),
              do: {:base_query, &__MODULE__.base_query/1}
            ),
            if({:module, Permit.Ecto} == Code.ensure_compiled(Permit.Ecto),
              do: {:finalize_query, &__MODULE__.finalize_query/2}
            ),
            authorization_module: &__MODULE__.authorization_module/0,
            resource_module: &__MODULE__.resource_module/0,
            preload_actions: &__MODULE__.preload_actions/0,
            fallback_path: &__MODULE__.fallback_path/2,
            except: &__MODULE__.except/0,
            fetch_subject: &__MODULE__.fetch_subject/1,
            handle_unauthorized: &__MODULE__.handle_unauthorized/2,
            loader: &__MODULE__.loader/1,
            id_param_name: &__MODULE__.id_param_name/2,
            id_struct_field_name: &__MODULE__.id_struct_field_name/2,
            controller_actions: @controller_actions
          ]
          |> Enum.filter(& &1)
        )
      end
=======
      plug(
        Permit.Phoenix.Plug,
        [
          if({:module, Permit.Ecto} == Code.ensure_compiled(Permit.Ecto),
            do: {:base_query, &__MODULE__.base_query/1}
          ),
          if({:module, Permit.Ecto} == Code.ensure_compiled(Permit.Ecto),
            do: {:finalize_query, &__MODULE__.finalize_query/2}
          ),
          if({:module, Permit.Ecto} == Code.ensure_compiled(Permit.Ecto),
            do: {:use_loader?, &__MODULE__.use_loader?/0}
          ),
          authorization_module: &__MODULE__.authorization_module/0,
          resource_module: &__MODULE__.resource_module/0,
          preload_actions: &__MODULE__.preload_actions/0,
          fallback_path: &__MODULE__.fallback_path/2,
          except: &__MODULE__.except/0,
          fetch_subject: &__MODULE__.fetch_subject/1,
          handle_unauthorized: &__MODULE__.handle_unauthorized/2,
          loader: &__MODULE__.loader/1,
          id_param_name: &__MODULE__.id_param_name/2,
          id_struct_field_name: &__MODULE__.id_struct_field_name/2
        ]
        |> Enum.filter(& &1)
      )
>>>>>>> f7dc7ac3
    end
  end

  @doc false
  def handle_unauthorized(action, conn, opts) do
    conn
    |> put_flash(
      :error,
      opts[:error_msg] || "You do not have permission to perform this action."
    )
    |> redirect(to: __MODULE__.fallback_path(action, conn, opts))
    |> halt()
  end

  @doc false
  def fallback_path(action, conn, opts) do
    case opts[:fallback_path] do
      nil -> "/"
      fun when is_function(fun) -> fun.(action, conn)
      path -> path
    end
  end

  @doc false
  def preload_actions(opts) do
    case opts[:preload_actions] do
      nil -> [:show, :edit, :update, :delete, :index]
      list when is_list(list) -> list ++ [:show, :edit, :update, :delete, :index]
    end
  end

  @doc false
  def except(opts) do
    case opts[:except] do
      nil -> []
      except -> except
    end
  end

  with {:module, Permit.Ecto} <- Code.ensure_compiled(Permit.Ecto) do
    @doc false
    def base_query(
          %{
            action: action,
            resource_module: resource_module,
            conn: conn,
            params: params
          },
          opts
        ) do
      param = __MODULE__.id_param_name(action, conn, opts)
      field = __MODULE__.id_struct_field_name(action, conn, opts)

      case params do
        %{^param => id} ->
          resource_module
          |> Permit.Ecto.filter_by_field(field, id)

        _ ->
          Permit.Ecto.from(resource_module)
      end
    end

    @doc false
    def finalize_query(query, %{}, _), do: query

    def use_loader?(opts) do
      if opts[:use_loader?] do
        true
      else
        false
      end
    end
  end

  @doc false
  def loader(resolution_context, opts) do
    case opts[:loader] do
      nil -> nil
      function -> function.(resolution_context)
    end
  end

  @doc false
  def id_param_name(action, conn, opts) do
    case opts[:id_param_name] do
      nil -> "id"
      param_name when is_binary(param_name) -> param_name
      param_name_fn when is_function(param_name_fn) -> param_name_fn.(action, conn)
    end
  end

  @doc false
  def id_struct_field_name(action, conn, opts) do
    case opts[:id_struct_field_name] do
      nil ->
        :id

      struct_field_name when is_binary(struct_field_name) ->
        struct_field_name

      struct_field_name_fn when is_function(struct_field_name_fn) ->
        struct_field_name_fn.(action, conn)
    end
  end

  @doc false
  def fetch_subject(conn, opts) do
    fetch_subject_fn = opts[:fetch_subject_fn]

    if is_function(fetch_subject_fn, 1) do
      fetch_subject_fn.(conn)
    else
      conn.assigns[:current_user]
    end
  end
end<|MERGE_RESOLUTION|>--- conflicted
+++ resolved
@@ -342,7 +342,6 @@
         |> Enum.filter(& &1)
       )
 
-<<<<<<< HEAD
       plug(:permit_phoenix_plug)
     end
   end
@@ -385,33 +384,6 @@
           |> Enum.filter(& &1)
         )
       end
-=======
-      plug(
-        Permit.Phoenix.Plug,
-        [
-          if({:module, Permit.Ecto} == Code.ensure_compiled(Permit.Ecto),
-            do: {:base_query, &__MODULE__.base_query/1}
-          ),
-          if({:module, Permit.Ecto} == Code.ensure_compiled(Permit.Ecto),
-            do: {:finalize_query, &__MODULE__.finalize_query/2}
-          ),
-          if({:module, Permit.Ecto} == Code.ensure_compiled(Permit.Ecto),
-            do: {:use_loader?, &__MODULE__.use_loader?/0}
-          ),
-          authorization_module: &__MODULE__.authorization_module/0,
-          resource_module: &__MODULE__.resource_module/0,
-          preload_actions: &__MODULE__.preload_actions/0,
-          fallback_path: &__MODULE__.fallback_path/2,
-          except: &__MODULE__.except/0,
-          fetch_subject: &__MODULE__.fetch_subject/1,
-          handle_unauthorized: &__MODULE__.handle_unauthorized/2,
-          loader: &__MODULE__.loader/1,
-          id_param_name: &__MODULE__.id_param_name/2,
-          id_struct_field_name: &__MODULE__.id_struct_field_name/2
-        ]
-        |> Enum.filter(& &1)
-      )
->>>>>>> f7dc7ac3
     end
   end
 
