--- conflicted
+++ resolved
@@ -79,12 +79,6 @@
                       ]
                       |> Enum.filter(& &1)
 
-  defmacro __before_compile__(_env) do
-    quote do
-      def get_events, do: @events
-    end
-  end
-
   defmacro __using__(opts) do
     quote generated: true do
       import unquote(__MODULE__)
@@ -94,14 +88,10 @@
       end
 
       @behaviour unquote(__MODULE__)
-<<<<<<< HEAD
       @on_definition {unquote(__MODULE__), :__on_definition__}
       @before_compile unquote(__MODULE__)
+      @opts unquote(opts)
       @events []
-=======
-      @before_compile unquote(__MODULE__)
-      @opts unquote(opts)
->>>>>>> ee6ad006
 
       @impl true
       def handle_unauthorized(action, socket) do
@@ -185,7 +175,6 @@
     end
   end
 
-<<<<<<< HEAD
   def __on_definition__(env, _kind, :handle_event, args, _guards, _body) do
     resource_module = Module.get_attribute(env.module, :resource_module)
     events = Module.get_attribute(env.module, :events)
@@ -198,12 +187,10 @@
 
   def __on_definition__(_env, _kind, _name, _args, _guards, _body), do: nil
 
-  defp extract_action([action, _, _]), do: action
-  defp extract_action(_), do: nil
-
-=======
   defmacro __before_compile__(_env) do
     quote do
+      def get_events, do: @events
+
       if Module.defines?(__MODULE__, {:loader, 1}) do
         def use_loader?, do: true
       else
@@ -216,7 +203,9 @@
     end
   end
 
->>>>>>> ee6ad006
+  defp extract_action([action, _, _]), do: action
+  defp extract_action(_), do: nil
+
   @doc """
   Returns true if inside mount/1, false otherwise. Useful for distinguishing between
   rendering directly via router or being in a handle_params lifecycle.
