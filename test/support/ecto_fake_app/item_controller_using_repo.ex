--- conflicted
+++ resolved
@@ -24,11 +24,8 @@
   end
 
   def edit(conn, _params), do: text(conn, inspect(conn.assigns[:loaded_resource]))
-<<<<<<< HEAD
 
-=======
   def delete(conn, params), do: text(conn, "deleting item #{params["id"]}")
->>>>>>> f7dc7ac3
   def details(conn, _params), do: text(conn, inspect(conn.assigns[:loaded_resource]))
   def action_without_authorizing(conn, _params), do: text(conn, "okay")
 end